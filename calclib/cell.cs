// JCalcLib
// A single worksheet cell
//
// Authors:
//  Steve Palmer
//
// Copyright (C) 2024 Steve Palmer
//
// Licensed to the Apache Software Foundation (ASF) under one
// or more contributor license agreements.  See the NOTICE file
// distributed with this work for additional information
// regarding copyright ownership.  The ASF licenses this file
// to you under the Apache License, Version 2.0 (the
// "License"); you may not use this file except in compliance
// with the License.  You may obtain a copy of the License at
//
// # http://www.apache.org/licenses/LICENSE-2.0
//
// Unless required by applicable law or agreed to in writing,
// software distributed under the License is distributed on an
// "AS IS" BASIS, WITHOUT WARRANTIES OR CONDITIONS OF ANY
// KIND, either express or implied.  See the License for the
// specific language governing permissions and limitations
// under the License.

using System.Diagnostics;
using System.Drawing;
using System.Globalization;
using System.Text.Json.Serialization;
using ExcelNumberFormat;
using JComLib;

namespace JCalcLib;

public class Cell(Sheet? sheet) {
    private string _content = string.Empty;
    private string? _customFormatString;

    /// <summary>
    /// Empty constructor
    /// </summary>
    public Cell() : this(null) { }

    /// <summary>
    /// Creates a Cell that copies another Cell
    /// </summary>
    public Cell(Sheet sheet, Cell other) : this(sheet) {
        Location = other.Location;
        Format = other.Format;
        CustomFormat = other.CustomFormat;
        CustomFormatString = other.CustomFormatString;
        Align = other.Align;
        Decimal = other.Decimal;
        Style = new CellStyle(sheet, other.Style);
        Content = other.Content;
    }

    /// <summary>
    /// Retrieve or set the cell's value. The cell's value is always the value
    /// used in calculation and is separate from its Content which is used
    /// to determine the cell's value and may be a formula.
    /// </summary>
    /// <exception cref="FormatException">An error was found when setting a formula</exception>
    [JsonIgnore]
    public Variant Value {
        get => ComputedValue;
        set {
            FormulaTree = null;
            Error = false;
            if (sheet != null) {
                sheet.Modified = true;
            }
            if (TryParseDate(value.StringValue, out Variant _dateValue)) {
                if (!Format.HasValue) {
                    CellFormat = CellFormat.DATE_DMY;
                }
                ComputedValue = _dateValue;
                return;
            }
            if (TryParseTime(value.StringValue, out Variant _timeValue)) {
                if (!Format.HasValue) {
                    CellFormat = CellFormat.TIME_HMSZ;
                }
                ComputedValue = _timeValue;
                return;
            }
            if (TryParseFormula(value.StringValue, Location, out CellNode? formulaTree)) {
                FormulaTree = formulaTree;
                ComputedValue = new Variant(0);
                return;
            }
            if (double.TryParse(value.StringValue, out double doubleValue)) {
                ComputedValue = new Variant(doubleValue);
                return;
            }
            if (value.StringValue == "") {
                ComputedValue = new Variant();
                return;
            }
            ComputedValue = value;
        }
    }

    /// <summary>
    /// The computed value of the cell. This is set by the calculation as
    /// well as by the Value property once it has translates the input
    /// value into a discrete cell value.
    /// </summary>
    [JsonIgnore]
    internal Variant ComputedValue { get; set; } = new();

    /// <summary>
    /// Cell content. The cell content is the value assigned to the cell
    /// by the user and may be a numeric or string constant, or a formula.
    /// If the cell contains a formula, then Content returns the formula
    /// with any cell references corrected for adjustments to the cell
    /// location on the sheet and thus will not necessarily be the exact
    /// same formula as originally entered.
    /// </summary>
    /// <exception cref="FormatException">An error was found when setting a formula</exception>
    [JsonInclude]
    public string Content {
        get => FormulaTree != null ? $"={FormulaTree}" : _content;
        set {
            _content = value;
            FormulaTree = null;
            Value = new Variant(value);
        }
    }

    /// <summary>
    /// The root of the evaluated formula tree assigned to this
    /// cell, if any. If the cell has no formula, this is null.
    /// </summary>
    [JsonIgnore]
    internal CellNode? FormulaTree { get; private set; }

    /// <summary>
    /// Cell alignment
    /// </summary>
    [JsonInclude]
    [JsonConverter(typeof(JsonStringEnumConverter))]
    public CellAlignment? Align { get; private set; }

    /// <summary>
    /// Cell alignment
    /// </summary>
    [JsonIgnore]
    public CellAlignment Alignment {
        get => Align.GetValueOrDefault(CellFactory.Alignment);
        set {
            Align = value;
            if (sheet != null) {
                sheet.Modified = true;
            }
        }
    }

    /// <summary>
    /// Return the AnsiAlignment that maps to the cell alignment.
    /// </summary>
    internal AnsiAlignment AnsiAlignment =>
        Alignment switch {
            CellAlignment.LEFT => AnsiAlignment.LEFT,
            CellAlignment.RIGHT => AnsiAlignment.RIGHT,
            CellAlignment.CENTRE => AnsiAlignment.CENTRE,
            CellAlignment.GENERAL => Value.IsNumber ? AnsiAlignment.RIGHT : AnsiAlignment.LEFT,
            _ => throw new ArgumentOutOfRangeException()
        };

    /// <summary>
    /// Cell text style
    /// </summary>
    public CellStyle Style { get; set; } = new(sheet);

    /// <summary>
    /// Cell location
    /// </summary>
    public CellLocation Location { get; set; } = new();

    /// <summary>
    /// Return the current cell location as a string that
    /// represents the cell address on the screen.
    /// </summary>
    [JsonIgnore]
    public string Address => Location.Address;

    /// <summary>
    /// Return the format description of the current cell.
    /// </summary>
    [JsonIgnore]
    public string FormatDescription {
        get {
            string thousands = UseThousandsSeparator ? "C" : "";
            string text = Utilities.GetEnumDescription(CellFormat);
            text = CellFormat switch {
                CellFormat.FIXED => $"{text}{DecimalPlaces}{thousands}",
                CellFormat.SCIENTIFIC or CellFormat.PERCENT or CellFormat.CURRENCY => $"{text}{DecimalPlaces}",
                CellFormat.CUSTOM => $"{CustomFormatString}",
                _ => text
            };
            return $"({text})";
        }
    }

    /// <summary>
    /// Cell format
    /// </summary>
    [JsonInclude]
    [JsonConverter(typeof(JsonStringEnumConverter))]
    public CellFormat? Format { get; private set; }

    /// <summary>
    /// Cell format
    /// </summary>
    [JsonIgnore]
    public CellFormat CellFormat {
        get => Format.GetValueOrDefault(CellFactory.Format);
        set {
            Format = value;
            if (sheet != null) {
                sheet.Modified = true;
            }
        }
    }

    /// <summary>
    /// Pre-compiled custom number format
    /// </summary>
    [JsonIgnore]
    private NumberFormat? CustomFormat { get; set; }

    /// <summary>
    /// Custom cell format when format is set to CUSTOM
    /// </summary>
    [JsonInclude]
    public string? CustomFormatString {
        get => _customFormatString;
        set {
            _customFormatString = value;
            CustomFormat = new NumberFormat(_customFormatString);
        }
    }

    /// <summary>
    /// Number of decimal places
    /// </summary>
    [JsonInclude]
    public int? Decimal { get; private set; }

    /// <summary>
    /// Number of decimal places
    /// </summary>
    [JsonIgnore]
    public int DecimalPlaces {
        get => Decimal.GetValueOrDefault(CellFactory.DecimalPlaces);
        set {
            Decimal = value;
            if (sheet != null) {
                sheet.Modified = true;
            }
        }
    }

    /// <summary>
    /// Whether or not numbers are formatted with the thousand separator
    /// </summary>
    [JsonInclude]
    public bool? UseThousands { get; private set; }

    /// <summary>
    /// Whether or not numbers are formatted with the thousand separator
    /// </summary>
    [JsonIgnore]
    public bool UseThousandsSeparator {
        get => UseThousands.GetValueOrDefault(false);
        set {
            UseThousands = value;
            if (sheet != null) {
                sheet.Modified = true;
            }
        }
    }

    /// <summary>
    /// Is this a blank cell?
    /// </summary>
    [JsonIgnore]
    public bool IsEmptyCell => !Value.HasValue;

    /// <summary>
    /// Returns whether or not this cell has a formula assigned to it.
    /// </summary>
    [JsonIgnore]
    public bool HasFormula => FormulaTree != null;

    /// <summary>
    /// Cell has an error in the formula
    /// </summary>
    [JsonIgnore]
    public bool Error { get; set; }

    /// <summary>
    /// Copy properties from another cell
    /// </summary>
    public void CopyFrom(Cell other) {
        CellFormat = other.CellFormat;
        CustomFormat = other.CustomFormat;
        CustomFormatString = other.CustomFormatString;
        Alignment = other.Alignment;
        DecimalPlaces = other.DecimalPlaces;
        Style = other.Style;
        Content = other.FormulaTree != null ? $"={other.FormulaTree.ToRawString()}" : other.Content;
    }

    /// <summary>
    /// Convert a CellLocation to its relative address in the format
    /// R(y)C(x) where y and x are row and column offsets respectively.
    /// </summary>
    /// <param name="location">A CellLocation</param>
    /// <returns>Cell location to a relative address</returns>
    public static string LocationToAddress(Point location) =>
        $"R({location.Y})C({location.X})";

    /// <summary>
    /// Parse a cell relative address of the format R(y)C(x) and return
    /// a Point that contains (x,y).
    /// </summary>
    /// <param name="address">Address string</param>
    /// <returns>Point contain a relative row and column</returns>
    public static Point PointFromRelativeAddress(string address) {
        ArgumentNullException.ThrowIfNull(address);
        string exceptionString = $"Invalid relative address: {address}";
        int newColumn = 0;
        int newRow = 0;
        int index = 0;
        int factor = 1;
        if (index < address.Length - 2 && address[index++] != 'R' || address[index++] != '(') {
            throw new ArgumentException(exceptionString);
        }
        if (index < address.Length && address[index] == '-') {
            factor = -1;
            index++;
        }
        while (index < address.Length && char.IsDigit(address[index])) {
            newRow = newRow * 10 + address[index] - '0';
            index++;
        }
        newRow *= factor;
        if (index < address.Length - 3 && address[index++] != ')' || address[index++] != 'C' || address[index++] != '(') {
            throw new ArgumentException(exceptionString);
        }
        factor = 1;
        if (index < address.Length && address[index] == '-') {
            factor = -1;
            index++;
        }
        while (index < address.Length && char.IsDigit(address[index])) {
            newColumn = newColumn * 10 + address[index] - '0';
            index++;
        }
        newColumn *= factor;
        if (index >= address.Length || address[index] != ')') {
            throw new ArgumentException(exceptionString);
        }
        return new Point { X = newColumn, Y = newRow };
    }

    /// <summary>
    /// Convert a column offset to its address (A, B, etc).
    /// </summary>
    /// <param name="column">Column offset, 1-based</param>
    /// <returns>Column address</returns>
    public static string ColumnToAddress(int column) {
        ArgumentOutOfRangeException.ThrowIfLessThan(column, 1);
        string columnNumber = "";
        while (--column >= 0) {
            columnNumber = (char)(column % 26 + 'A') + columnNumber;
            column /= 26;
        }
        return columnNumber;
    }

    /// <summary>
    /// Convert a column address to its column offset.
    /// </summary>
    /// <param name="address">Column address</param>
    /// <returns>Column offset</returns>
    public static int AddressToColumn(string address) {
        ArgumentNullException.ThrowIfNull(address);
        int newColumn = 0;
        int index = 0;
        while (index < address.Length && char.IsLetter(address[index])) {
            newColumn = newColumn * 26 + char.ToUpper(address[index]) - 'A' + 1;
            index++;
        }
        return newColumn;
    }

    /// <summary>
    /// Return the formatted contents of the cell for display. If includeSpilled
    /// is True and this cell is empty then the contents include any spilled cells
    /// to the left.
    /// </summary>
    /// <param name="width">Column width to use</param>
    /// <param name="includeSpilled">True if we include spilled cells</param>
    /// <returns>AnsiTextSpan for cell</returns>
    public AnsiTextSpan Text(int width, bool includeSpilled) {
        string cellText = Text(width);
        Cell thisCell = this;
        AnsiAlignment alignment = AnsiAlignment;
        if (includeSpilled && IsEmptyCell && sheet != null) {
            int column = Location.Column;
            Cell? leftCell = null;
            while (column >= 1) {
                leftCell = sheet.GetCell(column, Location.Row, false);
                if (!leftCell.IsEmptyCell) {
                    break;
                }
                column--;
            }
            if (column > 0) {
                int leftCellWidth = sheet.ColumnWidth(column);
                if (leftCell is { Value.IsNumber: false } && leftCell.Value.StringValue.Length > leftCellWidth) {
                    int leftCellLength = leftCell.Value.StringValue.Length;
                    string leftCellText = leftCell.Text(leftCellLength);
                    int index = leftCellWidth;
                    while (++column < Location.Column) {
                        index += sheet.ColumnWidth(column);
                    }
                    if (index < leftCellLength) {
                        cellText = Utilities.SpanBound(leftCellText, index, sheet.ColumnWidth(column));
                        alignment = AnsiAlignment.NONE;
                        thisCell = leftCell;
                    }
                }
            }
        }
        return new AnsiTextSpan(cellText) {
            ForegroundColour = thisCell.Style.ForegroundColour,
            BackgroundColour = thisCell.Style.BackgroundColour,
            Alignment = alignment,
            Width = width,
            Bold = thisCell.Style.Bold,
            Italic = thisCell.Style.Italic,
            Underline = thisCell.Style.Underline
        };
    }

    /// <summary>
    /// Return the string value of the cell for display.
    /// </summary>
    /// <param name="width">Column width to use</param>
    /// <returns>String contents of cell</returns>
    public string Text(int width) {
        Debug.Assert(width >= 0);
        string cellValue;
        CultureInfo culture = CultureInfo.CurrentCulture;
        if (Error) {
            return Utilities.CentreString("!ERR", width);
        }
        if (!Value.IsNumber) {
            cellValue = Value.StringValue ?? string.Empty;
<<<<<<< HEAD
        }
        else {
            cellValue = CellFormat switch {
                CellFormat.FIXED or CellFormat.PERCENT or CellFormat.CURRENCY or CellFormat.SCIENTIFIC
                    or CellFormat.DATE_DM or CellFormat.DATE_MY or CellFormat.DATE_DMY or CellFormat.TIME
                    or CellFormat.GENERAL => NumberFormats.GetFormat(CellFormat, UseThousandsSeparator, DecimalPlaces)
                        .Format(Value.DoubleValue, culture),
                CellFormat.CUSTOM => CustomFormat != null
                    ? CustomFormat.Format(Value.DoubleValue, CultureInfo.CurrentCulture)
                    : Value.DoubleValue.ToString(CultureInfo.CurrentCulture),
                CellFormat.TEXT => Content,
                _ => throw new ArgumentException($"Unknown Cell Format: {CellFormat}")
            };
=======
        } else {
            switch (CellFormat) {
                case CellFormat.FIXED or
                     CellFormat.PERCENT or
                     CellFormat.CURRENCY or
                     CellFormat.SCIENTIFIC or
                     CellFormat.DATE_DM or
                     CellFormat.DATE_MY or
                     CellFormat.DATE_DMY or
                     CellFormat.TIME_HMSZ or
                     CellFormat.TIME_HMS or
                     CellFormat.TIME_HMZ or
                     CellFormat.TIME_HM or
                     CellFormat.GENERAL:
                    cellValue = NumberFormats.GetFormat(CellFormat, UseThousandsSeparator, DecimalPlaces).Format(Value.DoubleValue, culture);
                    break;
                case CellFormat.CUSTOM:
                    cellValue = CustomFormat != null ? CustomFormat.Format(Value.DoubleValue, CultureInfo.CurrentCulture) : Value.DoubleValue.ToString(CultureInfo.CurrentCulture);
                    break;
                case CellFormat.TEXT:
                    cellValue = Content;
                    break;
                default:
                    throw new ArgumentException($"Unknown Cell Format: {CellFormat}");
            }
>>>>>>> 58e7497a
            if (cellValue.Length > width) {
                cellValue = new string('*', width);
            }
        }
        if (cellValue.Length > width) {
            cellValue = cellValue[..width];
        }
        cellValue = Alignment switch {
            CellAlignment.LEFT => cellValue.PadRight(width),
            CellAlignment.RIGHT => cellValue.PadLeft(width),
            CellAlignment.CENTRE => Utilities.CentreString(cellValue, width),
            CellAlignment.GENERAL => !Value.IsNumber ? cellValue.PadRight(width) : cellValue.PadLeft(width),
            _ => throw new ArgumentException($"Unknown Cell Alignment: {Alignment}")
        };
        return cellValue;
    }

    /// <summary>
    /// Return an AnsiTextSpan for the current cell.
    /// </summary>
    /// <param name="width">Column width to use</param>
    /// <returns>AnsiTextSpan</returns>
    public AnsiTextSpan AnsiTextSpan(int width) {
        return new AnsiTextSpan(Text(width)) {
            ForegroundColour = Style.ForegroundColour,
            BackgroundColour = Style.BackgroundColour,
            Bold = Style.Bold,
            Italic = Style.Italic,
            Underline = Style.Underline,
            Alignment = AnsiAlignment,
            Width = width
        };
    }

    /// <summary>
    /// Exchange the contents of this cell with another cell.
    /// </summary>
    /// <param name="other">Cell to swap</param>
    public void Swap(Cell other) {
        Cell temp = new();
        temp.CopyFrom(other);
        other.CopyFrom(this);
        CopyFrom(temp);
    }

    /// <summary>
    /// If this is a formula cell, this fixes up the address references in the
    /// formula that refer to the specified row or column by the given offset.
    /// This method would typically be called when columns or rows are added.
    /// If either column or row are set to 0, no change is made to that part
    /// of the location.
    /// </summary>
    /// <param name="column">Column to fix</param>
    /// <param name="row">Row to fix</param>
    /// <param name="offset">Offset to be applied to the column and/or row</param>
    public bool FixupFormula(int column, int row, int offset) {
        return FormulaTree?.FixupAddress(Location, column, row, offset) ?? false;
    }

    /// <summary>
    /// Validate that a string parses to a valid formula. It only checks the
    /// formula syntax and does not attempt to evaluate it.
    /// </summary>
    /// <param name="formula">String to verify</param>
    /// <param name="location">Location of cell containing formula</param>
    /// <param name="formulaTree">Set to the generated formula tree, if any</param>
    /// <returns>True if formula is valid, false otherwise</returns>
    /// <exception cref="FormatException">An error was found in the formula</exception>
    private bool TryParseFormula(string formula, CellLocation location, out CellNode? formulaTree) {
        if (sheet == null || formula.Length < 2 || formula[0] != '=') {
            formulaTree = null;
            return false;
        }
        FormulaParser parser = new(formula[1..], location);
        formulaTree = parser.Parse();
        return true;
    }

    /// <summary>
    /// Try to parse the value as a date and, if we succeed, sets dateValue to the OADate
    /// value and returns true. Otherwise, it returns the value unchanged and returns false.
    /// </summary>
    /// <param name="value">Value to parse</param>
    /// <param name="dateValue">
    /// Set to the date serial number if the value parses successfully
    /// as a date, or is set to the input value otherwise
    /// </param>
    /// <returns>True if the value is successfully parsed as a date, false otherwise</returns>
    private static bool TryParseDate(string value, out Variant dateValue) {
        CultureInfo culture = CultureInfo.CurrentCulture;
        string compactValue = value.Replace(" ", "");
        if (DateTime.TryParseExact(compactValue, "d-MMM", culture, DateTimeStyles.None, out DateTime _date)) {
            dateValue = new Variant(_date.ToOADate());
            return true;
        }
        if (DateTime.TryParseExact(compactValue, "MMM-yyyy", culture, DateTimeStyles.None, out _date)) {
            dateValue = new Variant(_date.ToOADate());
            return true;
        }
        if (DateTime.TryParseExact(compactValue, "d-MMM-yyyy", culture, DateTimeStyles.None, out _date)) {
            dateValue = new Variant(_date.ToOADate());
            return true;
        }
        dateValue = new Variant(value);
        return false;
    }

    /// <summary>
    /// Try to parse the value as a time and, if we succeed, sets timeValue to the OADate
    /// value and returns true. Otherwise, it returns the value unchanged and returns false.
    /// </summary>
    /// <param name="value">Value to parse</param>
    /// <param name="timeValue">
    /// Set to the time serial number if the value parses successfully
    /// as a time, or is set to the input value otherwise
    /// </param>
    /// <returns>True if the value is successfully parsed as a time, false otherwise</returns>
    private static bool TryParseTime(string value, out Variant timeValue) {
        CultureInfo culture = CultureInfo.CurrentCulture;
        string compactValue = value.Replace(" ", "");
        if (DateTime.TryParseExact(compactValue, "t", culture, DateTimeStyles.None, out DateTime _date)) {
            timeValue = new Variant(_date.ToOADate());
            return true;
        }
        if (DateTime.TryParseExact(compactValue, "T", culture, DateTimeStyles.None, out _date)) {
            timeValue = new Variant(_date.ToOADate());
            return true;
        }
        if (DateTime.TryParseExact(value, "h:mm:ss tt", culture, DateTimeStyles.None, out _date)) {
            timeValue = new Variant(_date.ToOADate());
            return true;
        }
        timeValue = new Variant(value);
        return false;
    }
}<|MERGE_RESOLUTION|>--- conflicted
+++ resolved
@@ -461,21 +461,6 @@
         }
         if (!Value.IsNumber) {
             cellValue = Value.StringValue ?? string.Empty;
-<<<<<<< HEAD
-        }
-        else {
-            cellValue = CellFormat switch {
-                CellFormat.FIXED or CellFormat.PERCENT or CellFormat.CURRENCY or CellFormat.SCIENTIFIC
-                    or CellFormat.DATE_DM or CellFormat.DATE_MY or CellFormat.DATE_DMY or CellFormat.TIME
-                    or CellFormat.GENERAL => NumberFormats.GetFormat(CellFormat, UseThousandsSeparator, DecimalPlaces)
-                        .Format(Value.DoubleValue, culture),
-                CellFormat.CUSTOM => CustomFormat != null
-                    ? CustomFormat.Format(Value.DoubleValue, CultureInfo.CurrentCulture)
-                    : Value.DoubleValue.ToString(CultureInfo.CurrentCulture),
-                CellFormat.TEXT => Content,
-                _ => throw new ArgumentException($"Unknown Cell Format: {CellFormat}")
-            };
-=======
         } else {
             switch (CellFormat) {
                 case CellFormat.FIXED or
@@ -501,7 +486,6 @@
                 default:
                     throw new ArgumentException($"Unknown Cell Format: {CellFormat}");
             }
->>>>>>> 58e7497a
             if (cellValue.Length > width) {
                 cellValue = new string('*', width);
             }
