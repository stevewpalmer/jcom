--- conflicted
+++ resolved
@@ -353,12 +353,8 @@
     [Test]
     public void VerifySum() {
         Cell cell = new Cell(new Sheet(1)) { Location = new CellLocation { Row = 1, Column = 1 }, Content = "=SUM(A2:A4)"};
-<<<<<<< HEAD
         Assert.IsNotNull(cell.FormulaTree);
         Assert.IsTrue(cell.FormulaTree.GetType() == typeof(FunctionNode));
-=======
-        Assert.IsTrue(cell.FormulaTree?.GetType() == typeof(FunctionNode));
->>>>>>> 58e7497a
 
         FunctionNode functionNode = (FunctionNode)cell.FormulaTree;
         Assert.AreEqual(TokenID.KSUM, functionNode.Op);
