// JCalcLib
// Unit tests for the Cell class
//
// Authors:
//  Steve Palmer
//
// Copyright (C) 2021 Steve Palmer
//
// Licensed to the Apache Software Foundation (ASF) under one
// or more contributor license agreements.  See the NOTICE file
// distributed with this work for additional information
// regarding copyright ownership.  The ASF licenses this file
// to you under the Apache License, Version 2.0 (the
// "License"); you may not use this file except in compliance
// with the License.  You may obtain a copy of the License at
//
// # http://www.apache.org/licenses/LICENSE-2.0
//
// Unless required by applicable law or agreed to in writing,
// software distributed under the License is distributed on an
// "AS IS" BASIS, WITHOUT WARRANTIES OR CONDITIONS OF ANY
// KIND, either express or implied.  See the License for the
// specific language governing permissions and limitations
// under the License

using System;
using System.Drawing;
using JCalcLib;
using JComLib;
using NUnit.Framework;
using TestUtilities;

namespace CalcLibTests;

[TestFixture]
public class CellTests {

    // Create a cell and verify properties.
    [Test]
    public void VerifyDefaultProperties() {
        Cell cell = new();
        Assert.AreEqual(1, cell.Location.Row);
        Assert.AreEqual(1, cell.Location.Column);
        Assert.AreEqual(CellAlignment.GENERAL, cell.Alignment);
        Assert.AreEqual(CellFormat.GENERAL, cell.CellFormat);
        Assert.IsTrue(cell.IsEmptyCell);
    }

    // Verify that we correctly translate positions to cell locations
    [Test]
    public void VerifyRowAndColumnFromPositions() {
        CellLocation a1 = new("A1");
        Assert.IsNull(a1.SheetName);
        Assert.AreEqual(1, a1.Row);
        Assert.AreEqual(1, a1.Column);

        CellLocation z1 = new("Z1");
        Assert.IsNull(z1.SheetName);
        Assert.AreEqual(1, z1.Row);
        Assert.AreEqual(26, z1.Column);

        CellLocation iu1 = new("IU1");
        Assert.IsNull(iu1.SheetName);
        Assert.AreEqual(1, iu1.Row);
        Assert.AreEqual(255, iu1.Column);

        CellLocation a4095 = new("A4095");
        Assert.IsNull(a4095.SheetName);
        Assert.AreEqual(4095, a4095.Row);
        Assert.AreEqual(1, a4095.Column);

<<<<<<< HEAD
        Assert.Throws<FormatException>(delegate { _ = new CellLocation(null!); });
=======
        CellLocation sheet1a4095 = new("Sheet1:A4095");
        Assert.AreEqual("Sheet1", sheet1a4095.SheetName);
        Assert.AreEqual(4095, sheet1a4095.Row);
        Assert.AreEqual(1, sheet1a4095.Column);

        Assert.Throws(typeof(FormatException), delegate { _ = new CellLocation(null!); });
>>>>>>> dbf51a43
    }

    // Verify comparing two cell locations. This exercises the equality
    // operations on CellLocation.
    [Test]
    public void VerifyCompareCellLocations() {
        CellLocation a1 = new("A1");
        CellLocation a2 = new() { Row = 1, Column = 1 };
        Assert.AreEqual(a1, a2);
        Assert.IsTrue(a1 == a2);
        Assert.IsFalse(a1 != a2);
        Assert.IsTrue(a1.Equals((object)a2));
        Assert.AreEqual(a1.GetHashCode(), a2.GetHashCode());
    }

    // Verify the correct address is returned for a cell
    [Test]
    public void VerifyAddressForColumnAndRow() {
        Assert.AreEqual("A1", new Cell().Address);
        Assert.AreEqual("Z1", new Cell { Location = new CellLocation { Column = 26, Row = 1 } }.Address);
        Assert.AreEqual("IU4095", new Cell { Location = new CellLocation { Column = 255, Row = 4095 } }.Address);
        Assert.AreEqual(1, Cell.AddressToColumn(new Cell().Address));
        Assert.AreEqual(26, Cell.AddressToColumn(new Cell { Location = new CellLocation { Column = 26, Row = 1 } }.Address));
        Assert.AreEqual(255, Cell.AddressToColumn(new Cell { Location = new CellLocation { Column = 255, Row = 4095 } }.Address));
    }

    // Verify that setting a cell value to a date string converts it
    // to the correct OADate representation.
    [Test]
    public void VerifyTryParseDate() {
        Assert.AreEqual(new Variant(45387), new Cell { Content = "5 Apr" }.Value);
        Assert.AreEqual(new Variant(45017), new Cell { Content = "Apr 2023" }.Value);
        Assert.AreEqual(new Variant(45069), new Cell { Content = "23 May 2023" }.Value);
        Assert.AreEqual(new Variant(45387), new Cell { Content = "5  Apr" }.Value);
        Assert.AreEqual(new Variant("12-XYZ"), new Cell { Content = "12-XYZ" }.Value);
    }

    // Verify that setting a cell value to a time string converts it
    // to the correct OADate representation.
    [Test]
    public void VerifyTryParseTime() {
        double datePart = DateTime.Today.ToOADate();
        Assert.AreEqual(new Variant(datePart + 0.520833333336), new Cell { Content = "12:30" }.Value);
        Assert.AreEqual(new Variant(datePart + 0), new Cell { Content = "00:00:00" }.Value);
        Assert.AreEqual(new Variant(datePart + 0.99998842592), new Cell { Content = "23:59:59" }.Value);
        Assert.AreEqual(new Variant(datePart + 0.30039351852), new Cell { Content = "7:12:34 AM" }.Value);
        Assert.AreEqual(new Variant("Seven o'clock"), new Cell { Content = "Seven o'clock" }.Value);
    }

    // Verify the Location property
    [Test]
    public void VerifyLocation() {
        Assert.AreEqual(new Point(1, 1), new Cell().Location.Point);
        Assert.AreEqual(new Point(12, 12), new Cell { Location = new CellLocation { Column = 12, Row = 12 } }.Location.Point);
    }

    // Verify that cell content and value match
    [Test]
    public void VerifyCellContent() {
        Cell number15 = new() { Content = "15" };
        Cell text = new() { Content = "TEXT" };
        Assert.AreEqual(number15.Value, new Variant(15));
        Assert.AreEqual(number15.Content, "15");
        Assert.IsTrue(number15.Value.IsNumber);
        Assert.AreEqual(text.Value, new Variant("TEXT"));
        Assert.AreEqual(text.Content, "TEXT");
        Assert.IsTrue(new Cell(new Sheet(1)) { Content = "=A1+B2" }.HasFormula);

        Cell date = new() { Content = "4 June 1980" };
        Assert.AreEqual("4-June-1980", date.Text);

        Cell time = new() { Content = "7:30 pm" };
        Assert.AreEqual("7:30 PM", time.Text);

        Cell empty = new();
        Assert.AreEqual("", empty.Content);
    }

    // Verify the comparison of two cell values
    [Test]
    public void VerifyCompareTo() {
        Assert.IsTrue(new Cell { Content = "15" }.Value > new Cell { Content = "12" }.Value);
        Assert.IsTrue(new Cell { Content = "8" }.Value < new Cell { Content = "12" }.Value);
        Assert.IsTrue(new Cell { Content = "HELLO" }.Value > new Cell { Content = "CHAIN" }.Value);
        Assert.IsTrue(new Cell { Content = "APPLE" }.Value < new Cell { Content = "orange" }.Value);
        Assert.IsTrue(new Cell().Value.CompareTo(new Cell { Content = "12" }.Value) == 0);
        Assert.IsTrue(new Cell { Content = "APPLE" }.Value.CompareTo(null) == 1);
    }

    // Verify swapping two cells.
    [Test]
    public void VerifySwapCell() {
        Cell cell1 = new() {
            Content = "45.8794",
            Location = new CellLocation { Column = 3, Row = 8 },
            CellFormat = CellFormat.GENERAL,
            DecimalPlaces = 3,
            Alignment = CellAlignment.CENTRE
        };
        Cell cell2 = new() {
            Content = "67.9",
            Location = new CellLocation { Column = 1, Row = 17 },
            CellFormat = CellFormat.PERCENT,
            DecimalPlaces = 1,
            Alignment = CellAlignment.RIGHT
        };
        cell1.Swap(cell2);
        Assert.AreEqual(cell1.Value, new Variant("67.9"));
        Assert.AreEqual(cell1.Location.Column, 3);
        Assert.AreEqual(cell1.Location.Row, 8);
        Assert.AreEqual(cell1.CellFormat, CellFormat.PERCENT);
        Assert.AreEqual(cell1.Decimal, 1);
        Assert.AreEqual(cell1.Alignment, CellAlignment.RIGHT);
    }

    // Verify the CreateFrom method
    [Test]
    public void VerifyCellCopyConstructor() {
        Cell cell = new() {
            Content = "67.9",
            Location = new CellLocation { Column = 1, Row = 17 },
            CellFormat = CellFormat.PERCENT,
            DecimalPlaces = 1,
            Alignment = CellAlignment.RIGHT
        };

        Sheet sheet = new();

        Cell newCell = new(sheet, cell);
        Assert.AreEqual(17, newCell.Location.Row);
        Assert.AreEqual(1, newCell.Location.Column);
        Assert.AreEqual(CellAlignment.RIGHT, newCell.Alignment);
        Assert.AreEqual(CellFormat.PERCENT, newCell.CellFormat);
        Assert.IsFalse(newCell.IsEmptyCell);
        Assert.AreEqual("67.9", newCell.Content);

        // Verify that there's no reference back to the original cell
        cell.Content = "967.84";
        cell.Location = new CellLocation { Column = 9, Row = 9 };
        Assert.AreEqual("67.9", newCell.Content);
        Assert.AreEqual("A17", newCell.Location.Address);
    }

    // Verify the format description for the cell
    [Test]
    public void VerifyCellFormatDescription() {
        Assert.AreEqual("(G)", new Cell {
            Content = "45.8794",
            CellFormat = CellFormat.GENERAL
        }.FormatDescription);
        Assert.AreEqual("(R)", new Cell {
            Content = "45.8794",
            CellFormat = CellFormat.TEXT
        }.FormatDescription);
        Assert.AreEqual("(F3)", new Cell {
            Content = "45.8794",
            CellFormat = CellFormat.FIXED,
            DecimalPlaces = 3
        }.FormatDescription);
        Assert.AreEqual("(S1)", new Cell {
            Content = "45.8794",
            CellFormat = CellFormat.SCIENTIFIC,
            DecimalPlaces = 1
        }.FormatDescription);
        Assert.AreEqual("(P2)", new Cell {
            Content = "45.8794",
            CellFormat = CellFormat.PERCENT,
            DecimalPlaces = 2
        }.FormatDescription);
        Assert.AreEqual("(C4)", new Cell {
            Content = "45.8794",
            CellFormat = CellFormat.CURRENCY,
            DecimalPlaces = 4
        }.FormatDescription);
        Assert.AreEqual("(D1)", new Cell {
            Content = "48794",
            CellFormat = CellFormat.DATE_DMY
        }.FormatDescription);
        Assert.AreEqual("(D2)", new Cell {
            Content = "48794",
            CellFormat = CellFormat.DATE_DM
        }.FormatDescription);
        Assert.AreEqual("(D3)", new Cell {
            Content = "48794",
            CellFormat = CellFormat.DATE_MY
        }.FormatDescription);
        Assert.AreEqual("(T1)", new Cell {
            Content = "48794",
            CellFormat = CellFormat.TIME_HMSZ
        }.FormatDescription);
        Assert.AreEqual("(T2)", new Cell {
            Content = "48794",
            CellFormat = CellFormat.TIME_HM
        }.FormatDescription);
        Assert.AreEqual("(T3)", new Cell {
            Content = "48794",
            CellFormat = CellFormat.TIME_HMS
        }.FormatDescription);
        Assert.AreEqual("(T4)", new Cell {
            Content = "48794",
            CellFormat = CellFormat.TIME_HMZ
        }.FormatDescription);
        Assert.AreEqual("(#,##0)", new Cell {
            Content = "45.8794",
            CellFormat = CellFormat.CUSTOM,
            CustomFormatString = "#,##0",
            DecimalPlaces = 2
        }.FormatDescription);
        Assert.AreEqual("(14)", new Cell {
            Content = "45.8794",
            CellFormat = (CellFormat)14,
            DecimalPlaces = 1
        }.FormatDescription);
    }

    // Verify general alignment
    [Test]
    public void VerifyGeneralAlignment() {
        Assert.AreEqual(" 45.8794", new Cell {
            Content = "45.8794",
            Alignment = CellAlignment.GENERAL,
            CellFormat = CellFormat.GENERAL,
            DecimalPlaces = 2
        }.TextForWidth(8));
        Assert.AreEqual("Text    ", new Cell {
            Content = "Text",
            Alignment = CellAlignment.GENERAL,
            CellFormat = CellFormat.GENERAL,
            DecimalPlaces = 2
        }.TextForWidth(8));
        Assert.AreEqual(" 45.8794", new Cell {
            Content = "45.8794",
            Alignment = CellAlignment.RIGHT,
            CellFormat = CellFormat.GENERAL,
            DecimalPlaces = 2
        }.TextForWidth(8));
        Assert.AreEqual("        ", new Cell {
            Content = "",
            Alignment = CellAlignment.GENERAL,
            CellFormat = CellFormat.GENERAL,
            DecimalPlaces = 2
        }.TextForWidth(8));
        Assert.Throws<ArgumentException>(delegate {
            new Cell {
                Content = "45.8794",
                CellFormat = (CellFormat)14,
                DecimalPlaces = 2
            }.TextForWidth(8);
        });
    }

    // Verify the TEXT format
    [Test]
    public void VerifyTextFormat() {
        Assert.AreEqual("45.8794 ", new Cell {
            Content = "45.8794",
            Alignment = CellAlignment.LEFT,
            CellFormat = CellFormat.TEXT,
            DecimalPlaces = 2
        }.TextForWidth(8));
        Assert.AreEqual("HELLO WO", new Cell {
            Content = "HELLO WORLD!",
            Alignment = CellAlignment.LEFT,
            CellFormat = CellFormat.TEXT
        }.TextForWidth(8));
        Assert.Catch<ArgumentException>(delegate {
            NumberFormats.GetFormat(CellFormat.TEXT, false, 5);
        });
    }

    // Verify alignments
    [Test]
    public void VerifyAlignments() {
        Assert.AreEqual("45.8794 ", new Cell {
            Content = "45.8794",
            Alignment = CellAlignment.LEFT,
            CellFormat = CellFormat.GENERAL,
            DecimalPlaces = 2
        }.TextForWidth(8));
        Assert.AreEqual("45.8794", new Cell {
            Content = "45.8794",
            Alignment = CellAlignment.RIGHT,
            CellFormat = CellFormat.GENERAL,
            DecimalPlaces = 2
        }.Text);
        Assert.AreEqual("45.8794 ", new Cell {
            Content = "45.8794",
            Alignment = CellAlignment.CENTRE,
            CellFormat = CellFormat.GENERAL,
            DecimalPlaces = 2
        }.TextForWidth(8));
        Assert.Throws<ArgumentException>(delegate {
            new Cell {
                Content = "45.8794",
                Alignment = (CellAlignment)4,
                CellFormat = CellFormat.GENERAL,
                DecimalPlaces = 2
            }.TextForWidth(8);
        });
    }

    // Test custom number formats
    [Test]
    public void VerifyCustomFormat() {
        Assert.AreEqual("(8,745.88)", new Cell {
            Content = "-8745.8794",
            CellFormat = CellFormat.CUSTOM,
            CustomFormatString = "#,##0.00_);(#,##0.00)",
            DecimalPlaces = 2
        }.TextForWidth(10));
    }

    // Verify fixed format formatting
    [Test]
    public void VerifyFixedFormat() {
        Assert.AreEqual(" 45.88", new Cell {
            Content = "45.8794",
            CellFormat = CellFormat.FIXED,
            DecimalPlaces = 2
        }.TextForWidth(6));
        Assert.AreEqual("45.88", new Cell {
            Content = "45.8794",
            CellFormat = CellFormat.FIXED,
            Alignment = CellAlignment.LEFT,
            DecimalPlaces = 2
        }.Text);
        Assert.AreEqual("  45.88  ", new Cell {
            Content = "45.8794",
            CellFormat = CellFormat.FIXED,
            Alignment = CellAlignment.CENTRE,
            DecimalPlaces = 2
        }.TextForWidth(9));
        Assert.AreEqual("45.879", new Cell {
            Content = "45.8794",
            CellFormat = CellFormat.FIXED,
            DecimalPlaces = 3
        }.TextForWidth(6));
        Assert.AreEqual("******", new Cell {
            Content = "45.8794",
            CellFormat = CellFormat.FIXED,
            DecimalPlaces = 4
        }.TextForWidth(6));
        Assert.AreEqual("   46.", new Cell {
            Content = "45.8794",
            CellFormat = CellFormat.FIXED,
            DecimalPlaces = 0
        }.TextForWidth(6));
        Assert.AreEqual("", new Cell {
            Content = "45.8794",
            CellFormat = CellFormat.FIXED,
            DecimalPlaces = 0
        }.TextForWidth(0));
    }

    // Verify scientific format formatting
    [Test]
    public void VerifyScientificFormat() {
        Assert.AreEqual("  4.59E+01", new Cell {
            Content = "45.8794",
            CellFormat = CellFormat.SCIENTIFIC,
            DecimalPlaces = 2
        }.TextForWidth(10));
        Assert.AreEqual("4.59E+01    ", new Cell {
            Content = "45.8794",
            CellFormat = CellFormat.SCIENTIFIC,
            Alignment = CellAlignment.LEFT,
            DecimalPlaces = 2
        }.TextForWidth(12));
        Assert.AreEqual("  4.59E+01  ", new Cell {
            Content = "45.8794",
            CellFormat = CellFormat.SCIENTIFIC,
            Alignment = CellAlignment.CENTRE,
            DecimalPlaces = 2
        }.TextForWidth(12));
        Assert.AreEqual("   4.588E+01", new Cell {
            Content = "45.8794",
            CellFormat = CellFormat.SCIENTIFIC,
            DecimalPlaces = 3
        }.TextForWidth(12));
        Assert.AreEqual("******", new Cell {
            Content = "45.8794",
            CellFormat = CellFormat.SCIENTIFIC,
            DecimalPlaces = 4
        }.TextForWidth(6));
        Assert.AreEqual("5.E+01", new Cell {
            Content = "45.8794",
            CellFormat = CellFormat.SCIENTIFIC,
            DecimalPlaces = 0
        }.TextForWidth(6));
        Assert.AreEqual("", new Cell {
            Content = "45.8794",
            CellFormat = CellFormat.SCIENTIFIC,
            DecimalPlaces = 0
        }.TextForWidth(0));
    }

    // Verify currency format formatting
    [Test]
    public void VerifyCurrencyFormat() {
        Assert.AreEqual("  £1,234,567.00", new Cell {
            Content = "1234567",
            CellFormat = CellFormat.CURRENCY
        }.TextForWidth(15));
        Assert.AreEqual("-£7,655.00  ", new Cell {
            Content = "-7655",
            DecimalPlaces = 2,
            Alignment = CellAlignment.LEFT,
            CellFormat = CellFormat.CURRENCY
        }.TextForWidth(12));
    }

    // Verify percent format formatting
    [Test]
    public void VerifyPercentFormat() {
        Assert.AreEqual("       50.00%", new Cell {
            Content = "0.5",
            CellFormat = CellFormat.PERCENT
        }.TextForWidth(13));
        Assert.AreEqual("50.000%   ", new Cell {
            Content = "0.5",
            Alignment = CellAlignment.LEFT,
            DecimalPlaces = 3,
            CellFormat = CellFormat.PERCENT
        }.TextForWidth(10));
        Assert.AreEqual("  20.%   ", new Cell {
            Content = "0.2",
            Alignment = CellAlignment.CENTRE,
            DecimalPlaces = 0,
            CellFormat = CellFormat.PERCENT
        }.TextForWidth(9));
        Assert.AreEqual(4, new Cell {
            Content = "0.2",
            Alignment = CellAlignment.CENTRE,
            DecimalPlaces = 0,
            CellFormat = CellFormat.PERCENT
        }.Width);
        Assert.AreEqual(" 456700.00% ", new Cell {
            Content = "4567",
            Alignment = CellAlignment.CENTRE,
            DecimalPlaces = 2,
            CellFormat = CellFormat.PERCENT
        }.TextForWidth(12));
        Assert.AreEqual("**", new Cell {
            Content = "0.2",
            CellFormat = CellFormat.PERCENT
        }.TextForWidth(2));
    }

    // Verify the date formatting
    [Test]
    public void VerifyDateFormats() {
        Assert.AreEqual("    28-Dec", new Cell {
            Content = "657435",
            CellFormat = CellFormat.DATE_DM
        }.TextForWidth(10));
        Assert.AreEqual("28-Dec    ", new Cell {
            Content = "657435",
            CellFormat = CellFormat.DATE_DM,
            Alignment = CellAlignment.LEFT
        }.TextForWidth(10));
        Assert.AreEqual("28-Dec-3699 ", new Cell {
            Content = "657435",
            CellFormat = CellFormat.DATE_DMY,
            Alignment = CellAlignment.LEFT
        }.TextForWidth(12));
        Assert.AreEqual("  Dec-3699  ", new Cell {
            Content = "657435",
            CellFormat = CellFormat.DATE_MY,
            Alignment = CellAlignment.CENTRE
        }.TextForWidth(12));
        Assert.AreEqual("NOT A DATE", new Cell {
            Content = "NOT A DATE",
            CellFormat = CellFormat.DATE_DM
        }.TextForWidth(10));
    }

    // Verify the time formatting
    [Test]
    public void VerifyTimeFormats() {
        Assert.AreEqual(" 12:30:00 PM", new Cell {
            Content = "45619.520833333336",
            CellFormat = CellFormat.TIME_HMSZ
        }.TextForWidth(12));
        Assert.AreEqual(" 12:00:00 AM", new Cell {
            Content = "45619",
            CellFormat = CellFormat.TIME_HMSZ
        }.TextForWidth(12));
        Assert.AreEqual("     2:30 PM", new Cell {
            Content = "0.604305556",
            CellFormat = CellFormat.TIME_HMZ
        }.TextForWidth(12));
        Assert.AreEqual("     14:30", new Cell {
            Content = "0.604305556",
            CellFormat = CellFormat.TIME_HM
        }.TextForWidth(10));
        Assert.AreEqual(" 11:59:59 PM", new Cell {
            Content = "45619.99998842592",
            CellFormat = CellFormat.TIME_HMSZ
        }.TextForWidth(12));
        Assert.AreEqual("  7:12:34 AM", new Cell {
            Content = "45619.30039351852",
            CellFormat = CellFormat.TIME_HMSZ
        }.TextForWidth(12));
        Assert.AreEqual("   7:12:34", new Cell {
            Content = "45619.30039351852",
            CellFormat = CellFormat.TIME_HMS
        }.TextForWidth(10));
    }

    // Style a cell and ensure correct render string
    [Test]
    public void TestCellStyle() {
        Sheet sheet1 = new(1);
        Cell cell1 = new(sheet1) {
            Content = "HELLO WORLD",
            Alignment = CellAlignment.RIGHT,
            Style = new CellStyle(sheet1) {
                TextColour = AnsiColour.Cyan,
                BackgroundColour = AnsiColour.Green,
                IsBold = true
            }
        };
        Assert.AreEqual(@"[36;42m    [0m[36;42m[1mHELLO WORLD[0m", cell1.AnsiTextSpan(15).EscapedText);

        Cell cell2 = new(sheet1) {
            Content = "HELLO WORLD",
            Alignment = CellAlignment.LEFT,
            Style = new CellStyle(sheet1) {
                IsItalic = true,
                IsUnderlined = true
            }
        };
        Assert.AreEqual(@"[97;40m[3m[4mHELLO WORLD[0m[97;40m    [0m", cell2.AnsiTextSpan(15).EscapedText);

        // Verify CellStyles are copied from another cell
        Sheet sheet2 = new(2);
        Cell cell3 = new(sheet2, cell2);
        Assert.AreEqual(cell3.Style.TextColour, cell2.Style.TextColour);
        Assert.AreEqual(cell3.Style.BackgroundColour, cell2.Style.BackgroundColour);
        Assert.AreEqual(cell3.Style.IsBold, cell2.Style.IsBold);
        Assert.AreEqual(cell3.Style.IsItalic, cell2.Style.IsItalic);
        Assert.AreEqual(cell3.Style.IsUnderlined, cell2.Style.IsUnderlined);

        // Make sure modifying the style on an associated cell marks the sheet
        // as modified
        cell3.Style.TextColour = AnsiColour.Cyan;
        Assert.IsTrue(sheet2.Modified);
    }

    // Test the semantics of Value and Content, with constants and
    // formula.
    [Test]
    public void TestValueAndContent() {
        Sheet sheet = new();
        Cell cellA1 = sheet.GetCell(new CellLocation(1, 1), true);
        Cell cellA2 = sheet.GetCell(new CellLocation(1, 2), true);
        Cell cellA3 = sheet.GetCell(new CellLocation(1, 3), true);

        cellA1.Content = "HELLO WORLD";
        Assert.AreEqual(new Variant("HELLO WORLD"), cellA1.Value);
        Assert.AreEqual(11, cellA1.Width);

        cellA1.Content = "14.90";
        Assert.AreEqual(new Variant(14.90), cellA1.Value);
        cellA2.Content = "67.90";
        Assert.AreEqual(new Variant(67.90), cellA2.Value);
        cellA3.Content = "=SUM(A1:A2)";

        // Expect 0 since we've set a formula but not yet run a calculation
        // so there is not yet any computed value.
        Assert.AreEqual(new Variant(0), cellA3.Value);
        Assert.AreEqual("=SUM(A1:A2)", cellA3.Content);
        Assert.IsTrue(cellA3.HasFormula);
        sheet.Calculate();

        // Now we should have a real value
        Assert.IsTrue(Helper.DoubleCompare(new Variant(82.8).DoubleValue, cellA3.Value.DoubleValue));

        // Changing the Value to something that isn't a formula should now return
        // false for the HasFormula property.
        cellA3.Value = new Variant(999.99);
        Assert.AreEqual(new Variant(999.99), cellA3.Value);
        Assert.IsFalse(cellA3.HasFormula);
    }

    // Test changing the cell factory changes the default
    // properties of a cell.
    [Test]
    public void TestCellFactory() {
        Cell cell1 = new();
        Cell cell3 = new() {
            DecimalPlaces = 4,
            Alignment = CellAlignment.CENTRE,
            UseThousandsSeparator = true,
            Style = new CellStyle {
                TextColour = AnsiColour.Blue,
                BackgroundColour = AnsiColour.BrightGreen
            }
        };
        Assert.AreEqual(2, cell1.DecimalPlaces);
        Assert.AreEqual(CellAlignment.GENERAL, cell1.Alignment);
        Assert.AreEqual(CellFormat.GENERAL, cell1.CellFormat);

        // Save cell factory
        int dp = CellFactory.DecimalPlaces;
        CellAlignment align = CellFactory.Alignment;
        int fg = CellFactory.TextColour;
        int bg = CellFactory.BackgroundColour;
        CellFormat fmt = CellFactory.Format;

        // cell1 should inherit factory defaults as no explicit change
        // to the properties were made. cell3 should retain the explicit
        // change to the properties.
        CellFactory.DecimalPlaces = 5;
        CellFactory.Alignment = CellAlignment.LEFT;
        CellFactory.TextColour = AnsiColour.BrightYellow;
        CellFactory.BackgroundColour = AnsiColour.Blue;
        CellFactory.Format = CellFormat.SCIENTIFIC;

        Assert.AreEqual(5, cell1.DecimalPlaces);
        Assert.AreEqual(CellAlignment.LEFT, cell1.Alignment);
        Assert.AreEqual(CellFormat.SCIENTIFIC, cell1.CellFormat);
        Assert.AreEqual(AnsiColour.BrightYellow, cell1.Style.TextColour);
        Assert.AreEqual(AnsiColour.Blue, cell1.Style.BackgroundColour);

        Assert.AreEqual(4, cell3.DecimalPlaces);
        Assert.AreEqual(CellAlignment.CENTRE, cell3.Alignment);
        Assert.IsTrue(cell3.UseThousandsSeparator);
        Assert.AreEqual(AnsiColour.Blue, cell3.Style.TextColour);
        Assert.AreEqual(AnsiColour.BrightGreen, cell3.Style.BackgroundColour);

        // Creating a new cell after changing the factory should pick
        // up the new factory defaults
        Cell cell2 = new();
        Assert.AreEqual(5, cell2.DecimalPlaces);
        Assert.AreEqual(CellAlignment.LEFT, cell2.Alignment);
        Assert.AreEqual(CellFormat.SCIENTIFIC, cell2.CellFormat);
        Assert.AreEqual(AnsiColour.BrightYellow, cell2.Style.TextColour);
        Assert.AreEqual(AnsiColour.Blue, cell2.Style.BackgroundColour);

        // Reset cell factory
        CellFactory.DecimalPlaces = dp;
        CellFactory.Alignment = align;
        CellFactory.TextColour = fg;
        CellFactory.BackgroundColour = bg;
        CellFactory.Format = fmt;
    }

    /// <summary>
    /// Test that retrieving the content of a date or time formatted cell retrieves the
    /// formatted date or time string.
    /// </summary>
    [Test]
    public void TestFormattedDate() {
        Sheet sheet = new(1);
        Cell cell1 = sheet.GetCell(1, 1, true);
        cell1.Content = "4 June 1966";
        cell1.CellFormat = CellFormat.DATE_DMY;
        Assert.AreEqual("04/06/1966", cell1.Content);

        cell1.Content = "3:45 pm";
        cell1.CellFormat = CellFormat.TIME_HMSZ;
        Assert.AreEqual("15:45", cell1.Content);
    }

    // Verify retrieving the AnsiText content of a cell.
    [Test]
    public void VerifySpilledTextCell() {
        Sheet sheet = new(1);
        Cell cell1 = sheet.GetCell(1, 1, true);
        cell1.Value = new Variant("This is a very long text string");
        AnsiTextSpan ansiText = sheet.GetCell(1, 1, false).AnsiTextForWidth(10, true);
        Assert.AreEqual("This is a ", ansiText.Text);

        ansiText = sheet.GetCell(2, 1, false).AnsiTextForWidth(10, true);
        Assert.AreEqual("very long ", ansiText.Text);

        ansiText = sheet.GetCell(4, 1, false).AnsiTextForWidth(10, true);
        Assert.AreEqual("g", ansiText.Text);
    }
}<|MERGE_RESOLUTION|>--- conflicted
+++ resolved
@@ -69,16 +69,13 @@
         Assert.AreEqual(4095, a4095.Row);
         Assert.AreEqual(1, a4095.Column);
 
-<<<<<<< HEAD
-        Assert.Throws<FormatException>(delegate { _ = new CellLocation(null!); });
-=======
         CellLocation sheet1a4095 = new("Sheet1:A4095");
         Assert.AreEqual("Sheet1", sheet1a4095.SheetName);
         Assert.AreEqual(4095, sheet1a4095.Row);
         Assert.AreEqual(1, sheet1a4095.Column);
 
         Assert.Throws(typeof(FormatException), delegate { _ = new CellLocation(null!); });
->>>>>>> dbf51a43
+        Assert.Throws<FormatException>(delegate { _ = new CellLocation(null!); });
     }
 
     // Verify comparing two cell locations. This exercises the equality
